--- conflicted
+++ resolved
@@ -11,15 +11,9 @@
         'museek.plugin.known_rfi_plugin',
         'museek.plugin.rawdata_flagger_plugin',
         'museek.plugin.scan_track_split_plugin',
-<<<<<<< HEAD
-        # 'museek.plugin.aoflagger_plugin',
-        # 'museek.plugin.antenna_flagger_plugin',
-        # 'museek.plugin.single_dish_calibrator_plugin',
-=======
         'museek.plugin.antenna_flagger_plugin',
         'museek.plugin.aoflagger_plugin',
 #        'museek.plugin.single_dish_calibrator_plugin',
->>>>>>> c503af08
         # 'museek.plugin.point_source_flagger_plugin',
         # 'museek.plugin.zebra_remover_plugin',
         # 'museek.plugin.apply_external_gain_solution_plugin',
@@ -27,10 +21,6 @@
 )
 
 InPlugin = ConfigSection(
-<<<<<<< HEAD
-    block_name='1634252028',  # observation time stamp
-    receiver_list=None,
-=======
     block_name='1677777992',  # observation time stamp
     receiver_list=['m000h',
                    'm000v',
@@ -44,7 +34,6 @@
                    'm037v',
                    'm063h',
                    'm063v'],
->>>>>>> c503af08
     token=None,  # archive token
     data_folder='/idia/raw/hi_im/SCI-20220822-MS-01/',  # only relevant if `token` is `None`
     force_load_from_correlator_data=False,  # if `True`, the local `cache` folder is ignored
