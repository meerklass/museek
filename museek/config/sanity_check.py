--- conflicted
+++ resolved
@@ -18,7 +18,6 @@
 # e.g. `museek ----InPlugin-block-name=<value> --InPlugin-toke=<value> museek.config.sanity_check`.
 
 InPlugin = ConfigSection(
-<<<<<<< HEAD
     # -- Parameters to change --
     # 10-digit Block number (capture block ID) of the observation (required)
     block_name="1234567890",
@@ -46,28 +45,13 @@
     do_save_visibility_to_disc=False,
     # Store context output of the InPlugin (the .pickle files)
     do_store_context=False,
-=======
-    block_name='1721666164',  # observation time stamp
-    receiver_list=None,
-    token='eyJ0eXAiOiJKV1QiLCJhbGciOiJFUzI1NiJ9.eyJpc3MiOiJrYXQtYXJjaGl2ZS5rYXQuYWMuemEiLCJhdWQiOiJhcmNoaXZlLWd3LTEua2F0LmFjLnphIiwiaWF0IjoxNzIxNzQxNDgzLCJwcmVmaXgiOlsiMTcyMTY2NjE2NCJdLCJleHAiOjE3MjIzNDYyODMsInN1YiI6Im1ncnNhbnRvc0B1d2MuYWMuemEiLCJzY29wZXMiOlsicmVhZCJdfQ.usaFy6ytIwa0WIRGtGEhDa7ebXPw3SITvj16oAOUquAYlC1B-6KSA1oRgEuWPocsS0wpNgMrHtt2mRclviFHFw',
-    data_folder=None,  # only relevant if `token` is `None`
-    force_load_from_correlator_data=False,  # if `True`, the local `cache` folder is ignored
-    # if `True`, the extracted visibilities, flags and weights are stored to disc for quicker access
-    do_save_visibility_to_disc=False,
-    do_store_context=False,
-    context_folder=None,  # base directory to store results, if `None`, './results/' is chosen
->>>>>>> f28cc93d
 )
 
 OutPlugin = ConfigSection()
 
 ScanTrackSplitPlugin = ConfigSection(
-<<<<<<< HEAD
-    do_delete_unsplit_data=False, do_store_context=True
-=======
     do_delete_unsplit_data=False,
     do_store_context=False
->>>>>>> f28cc93d
 )
 
 SanityCheckObservationPlugin = ConfigSection(
