--- conflicted
+++ resolved
@@ -19,11 +19,8 @@
     # block_name='1652898082',
     # block_name='1677195529',
     block_name='1631379874',  # observation time stamp
-<<<<<<< HEAD
     # block_name='1632184922',  # observation time stamp
     # block_name='1632760885',
-=======
->>>>>>> 6e9af59d
     receiver_list=['m000h',
                    'm000v',
                    'm008h',
@@ -47,7 +44,7 @@
 )
 
 OutPlugin = ConfigSection(
-    output_folder = None  # this means default location is chosen
+    output_folder=None  # this means default location is chosen
 )
 
 PointSourceFlaggerPlugin = ConfigSection(
