--- conflicted
+++ resolved
@@ -6,14 +6,9 @@
 Pipeline = ConfigSection(
     plugins=[
         'museek.plugin.in_plugin',
-<<<<<<< HEAD
-        # 'museek.plugin.out_plugin',
-        # 'museek.plugin.zebra_remover_plugin',
-=======
         'museek.plugin.out_plugin',
         'museek.plugin.point_source_flagger_plugin',
         'museek.plugin.zebra_remover_plugin',
->>>>>>> ac4e0343
     ]
 )
 
@@ -37,17 +32,17 @@
                    'm028h',
                    'm028v'],
     token=None,  # archive token
-    data_folder='/idia/projects/hi_im/tamirat_uhf/uhf_raw_vis/',  # only relevant if `token` is `None`
+    data_folder='/idia/projects/hi_im/SCI-20210212-MS-01/',  # only relevant if `token` is `None`
     force_load_from_correlator_data=False,  # if `True`, the local `cache` folder is ignored
     # if `True`, the extracted visibilities, flags and weights are stored to disc for quicker access
     do_save_visibility_to_disc=True,
     do_use_noise_diode=True,
-    do_store_context=False,
+    do_store_context=True,
     context_folder=None,  # directory to store results, if `None`, a 'results/' is chosen
 )
 
 OutPlugin = ConfigSection(
-    output_folder=None  # this means default location is chosen
+    output_folder = None  # this means default location is chosen
 )
 
 PointSourceFlaggerPlugin = ConfigSection(
