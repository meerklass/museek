--- conflicted
+++ resolved
@@ -2,15 +2,10 @@
 
 Pipeline = ConfigSection(
     plugins=[
-<<<<<<< HEAD
-        'museek.plugin.in_out_plugin',
+        'museek.plugin.in_plugin',
+        'museek.plugin.out_plugin',
         # 'museek.plugin.zebra_remover_plugin',
         'museek.plugin.bandpass_plugin'
-=======
-        'museek.plugin.in_plugin',
-        'museek.plugin.out_plugin',
-        'museek.plugin.zebra_remover_plugin',
->>>>>>> 6ab574ba
     ]
 )
 
