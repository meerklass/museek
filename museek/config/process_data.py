--- conflicted
+++ resolved
@@ -6,17 +6,10 @@
 Pipeline = ConfigSection(
     plugins=[
         'museek.plugin.in_plugin',
-<<<<<<< HEAD
-        # 'museek.plugin.out_plugin',
-        # 'museek.plugin.point_source_flagger_plugin',
-        # 'museek.plugin.apply_gain_solution_plugin',
-        # 'museek.plugin.zebra_remover_plugin',
-=======
         'museek.plugin.out_plugin',
         'museek.plugin.point_source_flagger_plugin',
         'museek.plugin.zebra_remover_plugin',
         # 'museek.plugin.bandpass_plugin'
->>>>>>> dd01d41b
     ]
 )
 
