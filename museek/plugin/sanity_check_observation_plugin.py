import itertools

import matplotlib.pylab as plt
from ivory.enum.context_storage_enum import ContextStorageEnum
from ivory.plugin.abstract_plugin import AbstractPlugin
from ivory.utils.requirement import Requirement
from ivory.utils.result import Result

from museek.antenna_sanity.constant_elevation_scans import ConstantElevationScans
from museek.enums.result_enum import ResultEnum
from museek.time_ordered_data import TimeOrderedData
from museek.util.report_writer import ReportWriter
<<<<<<< HEAD
from museek.antenna_sanity.from_log import FromLog

=======
from definitions import SECONDS_IN_ONE_DAY
from datetime import datetime, timedelta
import numpy as np
from museek.util.time_analysis import TimeAnalysis
>>>>>>> 61d7528a

class SanityCheckObservationPlugin(AbstractPlugin):
    """
    A plugin for sanity checks specific for MeerKLASS observations.
    The scope is the production of plots and tests of the scanning route.
    """

    def __init__(self,
                 reference_receiver_index: int,
                 closeness_to_sunset_sunrise_threshold: float,
                 elevation_sum_square_difference_threshold: float,
                 elevation_square_difference_threshold: float,
                 elevation_antenna_standard_deviation_threshold=1e-2):
        """
        Initialise the plugin.
        :param reference_receiver_index: index of the receiver to use primarily for the sanity check
        :param elevation_sum_square_difference_threshold: threshold on the total sum of squared differences between
                                                          antenna pointing elevations and the mean
        :param elevation_square_difference_threshold: threshold on the squared difference between one antenna's
                                                      pointing elevation and the overall mean
        :param elevation_antenna_standard_deviation_threshold: threshold on the standard deviation
                                                               on antenna pointing elevation
        :param closeness_to_sunset_sunrise_threshold: threshold of the time difference between
                                                      sunset/sunrise and start/end time
        """
        super().__init__()

        self.output_path = None
        self.plot_name_template = 'plot_sanity_check_observation_{plot_count}.png'
        self.report_file_name = 'sanity_check_observation_report.md'
        self.reference_receiver_index = reference_receiver_index
        self.plot_count = itertools.count()
        self.report_writer = None
        self.straggler_list = None

        self.elevation_sum_square_difference_threshold = elevation_sum_square_difference_threshold
        self.elevation_square_difference_threshold = elevation_square_difference_threshold
        self.elevation_antenna_standard_deviation_threshold = elevation_antenna_standard_deviation_threshold
        self.closeness_to_sunset_sunrise_threshold = closeness_to_sunset_sunrise_threshold

    def set_requirements(self):
        """ Set the requirements. """
        self.requirements = [Requirement(location=ResultEnum.DATA, variable='all_data'),
                             Requirement(location=ResultEnum.SCAN_DATA, variable='scan_data'),
                             Requirement(location=ResultEnum.OUTPUT_PATH, variable='output_path'),
                             Requirement(location=ResultEnum.OBSERVATION_DATE, variable='observation_date')]

    def run(self, scan_data: TimeOrderedData, all_data: TimeOrderedData, output_path: str, observation_date):
        """
        Runs the observation sanity check.
        Produces a selection of plots and runs a couple of checks.
        :param scan_data: the `TimeOrderedData` object referring to the scanning part
        :param all_data: the `TimeOrderedData` object referring to the complete observation
        :param output_path: the path to store the results and plots
        :param observation_date: the 'datetime' object referring to the observation date
        """
        self.output_path = output_path
        report_writer = ReportWriter(output_path=output_path,
                                     report_name=self.report_file_name,
                                     data_name=scan_data.name,
                                     plugin_name=self.name)
        self.report_writer = report_writer

        frequencies = scan_data.frequencies
        timestamp_dates = scan_data.timestamp_dates
        mega = 1e6

        straggler_list = FromLog(obs_script_log=scan_data.obs_script_log).straggler_list()
        self.straggler_list = straggler_list

        # start
        report_writer.print_to_report(scan_data)
        report_writer.print_to_report(scan_data.obs_script_log)
        report_writer.print_to_report([f'Number of available antennas: {len(scan_data.all_antennas)}',
                                       f'dump period: {scan_data.dump_period}',
                                       f'Frequencies from {frequencies.get(freq=0).squeeze / mega:.1f} ',
                                       f'\t \t to {frequencies.get(freq=-1).squeeze / mega:.1f} MHz',
                                       f'Observation start time: {timestamp_dates[0]}\n ',
                                       f'\t \t and duration: {timestamp_dates[-1] - timestamp_dates[0]}',
                                       f'Number of stragglers during scan: {len(straggler_list)}',
                                       f'Straggler antenna list dusing scan: {straggler_list}'])

        time_analysis = TimeAnalysis(latitude=scan_data.antennas[0].ref_observer.lat,
                                     longitude=scan_data.antennas[0].ref_observer.long) 

        self.check_closeness_to_sunrise_sunset(data=scan_data, 
                                               report_writer=report_writer, 
                                               time_analysis=time_analysis)
        self.check_elevation(data=scan_data, report_writer=report_writer)
        self.create_plots_of_complete_observation(data=all_data)
        self.create_plots_of_scan_data(data=scan_data)

        self.set_result(result=Result(location=ContextStorageEnum.DIRECTORY, result=output_path))
        self.set_result(result=Result(location=ContextStorageEnum.FILE_NAME, result='context.pickle'))


    def savefig(self, description: str = 'description'):
        """ Save a figure and embed it in the report with `description`. """
        count = next(self.plot_count)
        plot_name = self.plot_name_template.format(plot_count=count)

        plt.savefig(self.output_path + plot_name)
        plt.close()
        self.report_writer.write_plot_description_to_report(description=description, plot_name=plot_name)

    def check_elevation(self, data: TimeOrderedData, report_writer: ReportWriter):
        """
        Look for dishes that have non-constant elevation during scanning and write results to the report.
        :param data: the `TimeOrderedData` to check
        :param report_writer: the `ReportWriter` object to handle the report
        """
        report_writer.write_to_report(lines=[
            '## Elevation constancy check',
            f'performed with summed square difference threshold {self.elevation_sum_square_difference_threshold} deg^2 '
            f'and per-timestamp square difference threshold {self.elevation_square_difference_threshold} deg^2.'
        ])
        bad_antennas = ConstantElevationScans.get_antennas_with_non_constant_elevation(
            data=data,
            threshold=self.elevation_antenna_standard_deviation_threshold
        )
        if bad_antennas:
            report_writer.write_to_report(lines=['The following antennas fail the test: '])
            report_writer.print_to_report(bad_antennas)
            
    def create_plots_of_complete_observation(self, data: TimeOrderedData):
        """ 
        Create and save a plot showing the pointing route of a reference antenna.
        Also create a plot to report the variation of temperature, humidity and pressure during the observation. 
        """

        reference_receiver_index = self.reference_receiver_index
        reference_check = str(data.receivers[reference_receiver_index])[:-1]
        while (reference_check in self.straggler_list):
            reference_receiver_index += 1
            reference_check = str(data.receivers[reference_receiver_index])[:-1]
        reference_receiver = data.receivers[reference_receiver_index]
        reference_antenna = data.antenna(receiver=reference_receiver)

        plt.figure(figsize=(8, 4))
        plt.plot(data.right_ascension.get(recv=self.reference_receiver_index).squeeze,
                 data.declination.get(recv=self.reference_receiver_index).squeeze, '.-')
        plt.xlabel('ra')
        plt.ylabel('dec')
        self.savefig(description=f'Pointing route of entire observation. '
                                 f'Reference antenna {reference_antenna.name}.')

        plt.figure(figsize=(8, 5))
        plt.subplot(311)
        plt.plot(data.timestamp_dates.squeeze, data.temperature.squeeze)
        plt.ylabel('temperature')
        plt.subplot(312)
        plt.plot(data.timestamp_dates.squeeze, data.humidity.squeeze)
        plt.ylabel('humidity')
        plt.subplot(313)
        plt.plot(data.timestamp_dates.squeeze, data.pressure.squeeze)
        plt.xlabel('time')
        plt.ylabel('pressure')
        self.savefig('Weather')

    def create_plots_of_scan_data(self, data: TimeOrderedData):
        """ Create all observation diagnostic plots for `data` and embed them in the report. """

        timestamp_dates = data.timestamp_dates

        # check validity of reference receiver
        reference_receiver_index = self.reference_receiver_index
        reference_check = str(data.receivers[reference_receiver_index])[:-1]
        while (reference_check in self.straggler_list):
            reference_receiver_index += 1
            reference_check = str(data.receivers[reference_receiver_index])[:-1]
        reference_receiver = data.receivers[reference_receiver_index]

        # reference coordinates
        reference_elevation = data.elevation.get(recv=reference_receiver_index)
        reference_azimuth = data.azimuth.get(recv=reference_receiver_index)

        # create no straggler list
        straggler_list_indexes = [int(data._antenna_name_list.index(ii)) for ii in self.straggler_list]
        no_straggler_indexes = [int(ii) for ii in range(len(data._antenna_name_list))]
        no_straggler_list = data._antenna_name_list.copy()
        for jj in straggler_list_indexes:
            no_straggler_indexes.remove(jj)
        for jj in self.straggler_list:
            no_straggler_list.remove(jj)

        # mean over no straggler dishes
        dish_mean_azimuth = data.azimuth[:, :, no_straggler_indexes].mean(axis=-1)
        dish_mean_elevation = data.elevation[:, :, no_straggler_indexes].mean(axis=-1)
        dish_mean_ra = data.right_ascension[:, :, no_straggler_indexes].mean(axis=-1)
        dish_mean_dec = data.declination[:, :, no_straggler_indexes].mean(axis=-1)

        plt.plot(data.right_ascension.get(recv=reference_receiver_index).squeeze,
                 data.declination.get(recv=reference_receiver_index).squeeze, '.-')
        plt.xlabel('ra')
        plt.ylabel('dec')
        self.savefig(description=f'Pointing route of entire scan. '
                                 f'Reference antenna {data.antenna(receiver=reference_receiver).name}.')

        plt.figure(figsize=(8, 4))
        plt.plot(data.azimuth.squeeze, data.elevation.squeeze, '.-')
        plt.xlabel('az')
        plt.ylabel('el')
        self.savefig(description=f'Entire scanning route. '
                                 f'All antennas.')

        plt.figure(figsize=(8, 4))
        plt.plot(data.azimuth.squeeze[:, straggler_list_indexes],
                 data.elevation.squeeze[:, straggler_list_indexes], '.-')
        plt.legend(self.straggler_list)
        plt.xlabel('az')
        plt.ylabel('el')
        self.savefig(description=f'Entire scanning route. '
                                 f'Straggler(s)')

        plt.figure(figsize=(8, 4))
        plt.plot(data.azimuth.squeeze[:, no_straggler_indexes], data.elevation.squeeze[:, no_straggler_indexes], '.-')
        plt.xlabel('az')
        plt.ylabel('el')
        self.savefig(description=f'Entire scanning route. '
                                 f'Antennas without straggler(s)')

        plt.figure(figsize=(8, 4))
        plt.subplots_adjust(hspace=.2)
        plt.subplot(211)
        plt.plot(timestamp_dates.squeeze, reference_azimuth.squeeze, '.')
        plt.ylabel('az [deg]')
        plt.subplot(212)
        plt.plot(timestamp_dates.squeeze, reference_elevation.squeeze, '.')
        plt.xlabel('time')
        plt.ylabel('el [deg]')
        self.savefig('Azimuth and elevation vs time, during scanning. ')

        plt.figure(figsize=(8, 8))
        plt.subplots_adjust(hspace=.5)
        plt.subplot(411)
        for i_antenna in no_straggler_indexes:
            plt.plot(timestamp_dates.squeeze, data.azimuth.get(recv=i_antenna).squeeze - dish_mean_azimuth)
            plt.ylabel('az [deg]')
            plt.xlabel('time')

        plt.subplot(412)
        for i_antenna in no_straggler_indexes:
            plt.plot(timestamp_dates.squeeze, data.elevation.get(recv=i_antenna).squeeze - dish_mean_elevation)
        plt.ylabel('el - mean')
        plt.xlabel('time')

        plt.subplot(413)
        for i_antenna in no_straggler_indexes:
            plt.plot(timestamp_dates.squeeze, data.right_ascension.get(recv=i_antenna).squeeze - dish_mean_ra)
        plt.xlabel('time')
        plt.ylabel('ra - mean')

        plt.subplot(414)
        for i_antenna in no_straggler_indexes:
            plt.plot(timestamp_dates.squeeze, data.declination.get(recv=i_antenna).squeeze - dish_mean_dec)
        plt.xlabel('time')
        plt.ylabel('dec - mean')

        self.savefig('All coordinates minus their mean with time. All dishes (excluding stragglers).')

        plt.hist(data.elevation.squeeze[:, no_straggler_indexes].flatten(), bins=200)
        plt.xlabel('elevation')
<<<<<<< HEAD
        self.savefig(description='Elevation histogram of all dishes during scan (excluding stragglers).')
=======
        self.savefig(description='Elevation histogram of all dishes during scan.')


    def check_closeness_to_sunrise_sunset(self, data: TimeOrderedData, report_writer: ReportWriter, time_analysis: TimeAnalysis):

        """
        Check the time difference between sunset/sunrise and start/end time.
        :param data: the `TimeOrderedData` object to check
        :param report_writer: the `ReportWriter` object to handle the report
        :param time_analysis: the `TimeAnalysis` object to handle the time

        """

        sunset_start, sunrise_end, end_sunrise_diff, start_sunset_diff = time_analysis.time_difference_to_sunset_sunrise(
                obs_start=datetime.utcfromtimestamp(float(data.original_timestamps[0])),
                obs_end=datetime.utcfromtimestamp(float(data.original_timestamps[-1])),
                )

        report_writer.write_to_report(lines=[
            '## check closeness to sunset/sunrise',
            f'performed with closeness to sunset/sunrise threshold {self.closeness_to_sunset_sunrise_threshold} minutes\n',
            f'Sunset time: {sunset_start.strftime("%Y-%m-%d %H:%M:%S %Z")}UTC',
            f'Sunrise time: {sunrise_end.strftime("%Y-%m-%d %H:%M:%S %Z")}UTC'])


        if (start_sunset_diff/60. > self.closeness_to_sunset_sunrise_threshold
                and start_sunset_diff/60. < 720.
                and abs(end_sunrise_diff/60.) > self.closeness_to_sunset_sunrise_threshold
                and abs(end_sunrise_diff/60.) < 720.):

            report_writer.print_to_report([f"check closeness to sunset/sunrise: ",
            f"Good, the time difference between start/end time and sunset/sunrise is ",
            f"{start_sunset_diff/60.:.4f}/{end_sunrise_diff/60.:.4f} minutes."])
        else:
            report_writer.print_to_report([f"check closeness to sunset/sunrise: ",
            f"No Good, the time difference between start/end time and sunset/sunrise is ",
            f"{start_sunset_diff/60.:.4f}/{end_sunrise_diff/60.:.4f} minutes."])

>>>>>>> 61d7528a
<|MERGE_RESOLUTION|>--- conflicted
+++ resolved
@@ -10,15 +10,12 @@
 from museek.enums.result_enum import ResultEnum
 from museek.time_ordered_data import TimeOrderedData
 from museek.util.report_writer import ReportWriter
-<<<<<<< HEAD
 from museek.antenna_sanity.from_log import FromLog
 
-=======
 from definitions import SECONDS_IN_ONE_DAY
 from datetime import datetime, timedelta
 import numpy as np
 from museek.util.time_analysis import TimeAnalysis
->>>>>>> 61d7528a
 
 class SanityCheckObservationPlugin(AbstractPlugin):
     """
@@ -281,10 +278,7 @@
 
         plt.hist(data.elevation.squeeze[:, no_straggler_indexes].flatten(), bins=200)
         plt.xlabel('elevation')
-<<<<<<< HEAD
         self.savefig(description='Elevation histogram of all dishes during scan (excluding stragglers).')
-=======
-        self.savefig(description='Elevation histogram of all dishes during scan.')
 
 
     def check_closeness_to_sunrise_sunset(self, data: TimeOrderedData, report_writer: ReportWriter, time_analysis: TimeAnalysis):
@@ -322,4 +316,3 @@
             f"No Good, the time difference between start/end time and sunset/sunrise is ",
             f"{start_sunset_diff/60.:.4f}/{end_sunrise_diff/60.:.4f} minutes."])
 
->>>>>>> 61d7528a
