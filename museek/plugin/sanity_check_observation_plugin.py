import itertools
import re
from datetime import datetime
from typing import List

import numpy as np
import matplotlib.pylab as plt
from ivory.plugin.abstract_plugin import AbstractPlugin
from ivory.utils.requirement import Requirement

from museek.antenna_sanity.constant_elevation_scans import ConstantElevationScans
from museek.antenna_sanity.from_log import FromLog
from museek.enums.result_enum import ResultEnum
from museek.time_ordered_data import TimeOrderedData
from museek.util.report_writer import ReportWriter
from museek.util.time_analysis import TimeAnalysis
import re



class SanityCheckObservationPlugin(AbstractPlugin):
    """
    A plugin for sanity checks specific for MeerKLASS observations.
    The scope is the production of plots and tests of the scanning route.
    """

    def __init__(
        self,
        reference_receiver_index: int,
        closeness_to_sunset_sunrise_threshold: float,
        elevation_sum_square_difference_threshold: float,
        elevation_square_difference_threshold: float,
        elevation_antenna_standard_deviation_threshold=1e-2,
    ):
        """
        Initialise the plugin.
        :param reference_receiver_index: index of the receiver to use primarily for the sanity check
        :param elevation_sum_square_difference_threshold: threshold on the total sum of squared differences between
                                                          antenna pointing elevations and the mean
        :param elevation_square_difference_threshold: threshold on the squared difference between one antenna's
                                                      pointing elevation and the overall mean
        :param elevation_antenna_standard_deviation_threshold: threshold on the standard deviation
                                                               on antenna pointing elevation
        :param closeness_to_sunset_sunrise_threshold: threshold of the time difference between
                                                      sunset/sunrise and start/end time
        """
        super().__init__()

        self.output_path = None
        self.plot_name_template = "plot_sanity_check_observation_{plot_count}.png"
        self.report_file_name = "sanity_check_observation_report.md"
        self.reference_receiver_index = reference_receiver_index
        self.plot_count = itertools.count()
        self.report_writer = None
        self.straggler_list = None

        self.elevation_sum_square_difference_threshold = (
            elevation_sum_square_difference_threshold
        )
        self.elevation_square_difference_threshold = (
            elevation_square_difference_threshold
        )
        self.elevation_antenna_standard_deviation_threshold = (
            elevation_antenna_standard_deviation_threshold
        )
        self.closeness_to_sunset_sunrise_threshold = (
            closeness_to_sunset_sunrise_threshold
        )

    def set_requirements(self):
        """Set the requirements."""
        self.requirements = [
            Requirement(location=ResultEnum.DATA, variable="all_data"),
            Requirement(location=ResultEnum.SCAN_DATA, variable="scan_data"),
            Requirement(location=ResultEnum.OUTPUT_PATH, variable="output_path"),
            Requirement(
                location=ResultEnum.OBSERVATION_DATE, variable="observation_date"
            ),
        ]

    def run(
        self,
        scan_data: TimeOrderedData,
        all_data: TimeOrderedData,
        output_path: str,
        observation_date,
    ):
        """
        Runs the observation sanity check.
        Produces a selection of plots and runs a couple of checks.
        :param scan_data: the `TimeOrderedData` object referring to the scanning part
        :param all_data: the `TimeOrderedData` object referring to the complete observation
        :param output_path: the path to store the results and plots
        :param observation_date: the 'datetime' object referring to the observation date
        """
        self.output_path = output_path
        report_writer = ReportWriter(
            output_path=output_path,
            report_name=self.report_file_name,
            data_name=scan_data.name,
            plugin_name=self.name,
        )
        self.report_writer = report_writer

        frequencies = scan_data.frequencies
        timestamp_dates = scan_data.timestamp_dates
        mega = 1e6

        straggler_list = FromLog(
            obs_script_log=scan_data.obs_script_log
        ).straggler_list()
        self.straggler_list = straggler_list

        # start
        report_writer.print_to_report(scan_data)
        report_writer.print_to_report(scan_data.obs_script_log)
        report_writer.print_to_report(
            [
                f"Number of available antennas: {len(scan_data.all_antennas)}",
                f"dump period: {scan_data.dump_period}",
                f"Frequencies from {frequencies.get(freq=0).squeeze / mega:.1f} ",
                f"\t \t to {frequencies.get(freq=-1).squeeze / mega:.1f} MHz",
                f"Observation start time: {timestamp_dates[0]}\n ",
                f"\t \t and duration: {timestamp_dates[-1] - timestamp_dates[0]}",
                f"Number of stragglers during scan: {len(straggler_list)}",
                f"Straggler antenna list dusing scan: {straggler_list}",
            ]
        )

        time_analysis = TimeAnalysis(
            latitude=scan_data.antennas[0].ref_observer.lat,
            longitude=scan_data.antennas[0].ref_observer.long,
        )

        self.check_closeness_to_sunrise_sunset(
            data=scan_data, report_writer=report_writer, time_analysis=time_analysis
        )
        self.check_elevation(data=scan_data, report_writer=report_writer)
        self.create_plots_of_complete_observation(data=all_data)
        self.create_plots_of_scan_data(data=scan_data)

        self.save_output(
            data=scan_data, output_path=output_path, time_analysis=time_analysis
        )

    def savefig(self, description: str = "description"):
        """Save a figure and embed it in the report with `description`."""
        count = next(self.plot_count)
        plot_name = self.plot_name_template.format(plot_count=count)

        plt.savefig(self.output_path + plot_name)
        plt.close()
        self.report_writer.write_plot_description_to_report(
            description=description, plot_name=plot_name
        )

<<<<<<< HEAD
    def remove_consecutive_duplicates(self, lst: str):
=======
    def remove_consecutive_duplicates(self, lst: List[str]):
>>>>>>> c5d5cb91
        """remove consecutive duplicate entries from the list while preserving the original order."""
        if not lst:
            return []

        cleaned_list = [lst[0]]  # Start with the first item
        for item in lst[1:]:
            if item != cleaned_list[-1]:  # Add only if different from the last item
                cleaned_list.append(item)

        return cleaned_list

    def check_elevation(self, data: TimeOrderedData, report_writer: ReportWriter):
        """
        Look for dishes that have non-constant elevation during scanning and write results to the report.
        :param data: the `TimeOrderedData` to check
        :param report_writer: the `ReportWriter` object to handle the report
        """
        report_writer.write_to_report(
            lines=[
                "## Elevation constancy check",
                f"performed with summed square difference threshold {self.elevation_sum_square_difference_threshold} deg^2 "
                f"and per-timestamp square difference threshold {self.elevation_square_difference_threshold} deg^2.",
            ]
        )
        bad_antennas = ConstantElevationScans.get_antennas_with_non_constant_elevation(
            data=data, threshold=self.elevation_antenna_standard_deviation_threshold
        )
        if bad_antennas:
            report_writer.write_to_report(
                lines=["The following antennas fail the test: "]
            )
            report_writer.print_to_report(bad_antennas)

    def create_plots_of_complete_observation(self, data: TimeOrderedData):
        """
        Create and save a plot showing the pointing route of a reference antenna.
        Also create a plot to report the variation of temperature, humidity and pressure during the observation.
        """

        reference_receiver_index = self.reference_receiver_index
        reference_check = str(data.receivers[reference_receiver_index])[:-1]
        while reference_check in self.straggler_list:
            reference_receiver_index += 1
            reference_check = str(data.receivers[reference_receiver_index])[:-1]
        reference_receiver = data.receivers[reference_receiver_index]
        reference_antenna = data.antenna(receiver=reference_receiver)

        plt.figure(figsize=(8, 4))
        plt.plot(
            data.right_ascension.get(recv=self.reference_receiver_index).squeeze,
            data.declination.get(recv=self.reference_receiver_index).squeeze,
            ".-",
        )
        plt.xlabel("ra")
        plt.ylabel("dec")
        self.savefig(
            description=f"Pointing route of entire observation. "
            f"Reference antenna {reference_antenna.name}."
        )

        plt.figure(figsize=(8, 5))
        plt.subplot(311)
        plt.plot(data.timestamp_dates.squeeze, data.temperature.squeeze)
        plt.ylabel("temperature")
        plt.subplot(312)
        plt.plot(data.timestamp_dates.squeeze, data.humidity.squeeze)
        plt.ylabel("humidity")
        plt.subplot(313)
        plt.plot(data.timestamp_dates.squeeze, data.pressure.squeeze)
        plt.xlabel("time")
        plt.ylabel("pressure")
        self.savefig("Weather")

    def create_plots_of_scan_data(self, data: TimeOrderedData):
        """Create all observation diagnostic plots for `data` and embed them in the report."""

        timestamp_dates = data.timestamp_dates

        # check validity of reference receiver
        reference_receiver_index = self.reference_receiver_index
        reference_check = str(data.receivers[reference_receiver_index])[:-1]
        while reference_check in self.straggler_list:
            reference_receiver_index += 1
            reference_check = str(data.receivers[reference_receiver_index])[:-1]
        reference_receiver = data.receivers[reference_receiver_index]

        # reference coordinates
        reference_elevation = data.elevation.get(recv=reference_receiver_index)
        reference_azimuth = data.azimuth.get(recv=reference_receiver_index)

        # create no straggler list
        straggler_list_indexes = [
            int(data._antenna_name_list.index(ii)) for ii in self.straggler_list
        ]
        no_straggler_indexes = [int(ii) for ii in range(len(data._antenna_name_list))]
        no_straggler_list = data._antenna_name_list.copy()
        for jj in straggler_list_indexes:
            no_straggler_indexes.remove(jj)
        for jj in self.straggler_list:
            no_straggler_list.remove(jj)

        # mean over no straggler dishes
        dish_mean_azimuth = data.azimuth[:, :, no_straggler_indexes].mean(axis=-1)
        dish_mean_elevation = data.elevation[:, :, no_straggler_indexes].mean(axis=-1)
        dish_mean_ra = data.right_ascension[:, :, no_straggler_indexes].mean(axis=-1)
        dish_mean_dec = data.declination[:, :, no_straggler_indexes].mean(axis=-1)

        plt.plot(
            data.right_ascension.get(recv=reference_receiver_index).squeeze,
            data.declination.get(recv=reference_receiver_index).squeeze,
            ".-",
        )
        plt.xlabel("ra")
        plt.ylabel("dec")
        self.savefig(
            description=f"Pointing route of entire scan. "
            f"Reference antenna {data.antenna(receiver=reference_receiver).name}."
        )

        plt.figure(figsize=(8, 4))
        plt.plot(data.azimuth.squeeze, data.elevation.squeeze, ".-")
        plt.xlabel("az")
        plt.ylabel("el")
        self.savefig(description=f"Entire scanning route. " f"All antennas.")

        plt.figure(figsize=(8, 4))
        plt.plot(
            data.azimuth.squeeze[:, straggler_list_indexes],
            data.elevation.squeeze[:, straggler_list_indexes],
            ".-",
        )
        plt.legend(self.straggler_list)
        plt.xlabel("az")
        plt.ylabel("el")
        self.savefig(description=f"Entire scanning route. " f"Straggler(s)")

        plt.figure(figsize=(8, 4))
        plt.plot(
            data.azimuth.squeeze[:, no_straggler_indexes],
            data.elevation.squeeze[:, no_straggler_indexes],
            ".-",
        )
        plt.xlabel("az")
        plt.ylabel("el")
        self.savefig(
            description=f"Entire scanning route. " f"Antennas without straggler(s)"
        )

        plt.figure(figsize=(8, 4))
        plt.subplots_adjust(hspace=0.2)
        plt.subplot(211)
        plt.plot(timestamp_dates.squeeze, reference_azimuth.squeeze, ".")
        plt.ylabel("az [deg]")
        plt.subplot(212)
        plt.plot(timestamp_dates.squeeze, reference_elevation.squeeze, ".")
        plt.xlabel("time")
        plt.ylabel("el [deg]")
        self.savefig("Azimuth and elevation vs time, during scanning. ")

        plt.figure(figsize=(8, 8))
        plt.subplots_adjust(hspace=0.5)
        plt.subplot(411)
        for i_antenna in no_straggler_indexes:
            plt.plot(
                timestamp_dates.squeeze,
                data.azimuth.get(recv=i_antenna).squeeze - dish_mean_azimuth,
            )
            plt.ylabel("az [deg]")
            plt.xlabel("time")

        plt.subplot(412)
        for i_antenna in no_straggler_indexes:
            plt.plot(
                timestamp_dates.squeeze,
                data.elevation.get(recv=i_antenna).squeeze - dish_mean_elevation,
            )
        plt.ylabel("el - mean")
        plt.xlabel("time")

        plt.subplot(413)
        for i_antenna in no_straggler_indexes:
            plt.plot(
                timestamp_dates.squeeze,
                data.right_ascension.get(recv=i_antenna).squeeze - dish_mean_ra,
            )
        plt.xlabel("time")
        plt.ylabel("ra - mean")

        plt.subplot(414)
        for i_antenna in no_straggler_indexes:
            plt.plot(
                timestamp_dates.squeeze,
                data.declination.get(recv=i_antenna).squeeze - dish_mean_dec,
            )
        plt.xlabel("time")
        plt.ylabel("dec - mean")

        self.savefig(
            "All coordinates minus their mean with time. All dishes (excluding stragglers)."
        )

        plt.hist(data.elevation.squeeze[:, no_straggler_indexes].flatten(), bins=200)
        plt.xlabel("elevation")
        self.savefig(
            description="Elevation histogram of all dishes during scan (excluding stragglers)."
        )

    def check_closeness_to_sunrise_sunset(
        self,
        data: TimeOrderedData,
        report_writer: ReportWriter,
        time_analysis: TimeAnalysis,
    ):
        """
        Check the time difference between sunset/sunrise and start/end time.
        :param data: the `TimeOrderedData` object to check
        :param report_writer: the `ReportWriter` object to handle the report
        :param time_analysis: the `TimeAnalysis` object to handle the time

        """

        sunset_start, sunrise_end, sunrise_end_diff, start_sunset_diff = (
            time_analysis.time_difference_to_sunset_sunrise(
                obs_start=datetime.utcfromtimestamp(float(data.original_timestamps[0])),
                obs_end=datetime.utcfromtimestamp(float(data.original_timestamps[-1])),
            )
        )

        report_writer.write_to_report(
            lines=[
                "## check closeness to sunset/sunrise",
                f"performed with closeness to sunset/sunrise threshold {self.closeness_to_sunset_sunrise_threshold} minutes\n",
                f'Sunset time: {sunset_start.strftime("%Y-%m-%d %H:%M:%S %Z")}UTC',
                f'Sunrise time: {sunrise_end.strftime("%Y-%m-%d %H:%M:%S %Z")}UTC',
            ]
        )

        if (
            start_sunset_diff / 60.0 > self.closeness_to_sunset_sunrise_threshold
            and sunrise_end_diff / 60.0 > self.closeness_to_sunset_sunrise_threshold
        ):

            report_writer.print_to_report(
                [
                    f"check closeness to sunset/sunrise: ",
                    f"Good, the time difference between start/sunrise time and sunset/end is ",
                    f"{start_sunset_diff/60.:.4f}/{sunrise_end_diff/60.:.4f} minutes.",
                ]
            )
        else:
            report_writer.print_to_report(
                [
                    f"check closeness to sunset/sunrise: ",
                    f"No Good, the time difference between start/sunrise time and sunset/end is ",
                    f"{start_sunset_diff/60.:.4f}/{sunrise_end_diff/60.:.4f} minutes.",
                ]
            )

    def save_output(
        self, data: TimeOrderedData, time_analysis: TimeAnalysis, output_path=str
    ):
        """
        save contents in a formatted text
        :param data: the `TimeOrderedData` object to check
        :param time_analysis: the `TimeAnalysis` object to handle the time
        :param output_path: the path to store the results
        """

        block_num = data.name.split("_")[0]
        description = [i for i in data.obs_script_log if "Description" in i][0]
        description = "Description" + description.split("Description")[-1]
        observation_start = datetime.utcfromtimestamp(
            float(data.original_timestamps[0])
        )
        observation_duration = (
            data.original_timestamps[-1] - data.original_timestamps[0]
        )
        scan_start = datetime.utcfromtimestamp(float(data.timestamps[0]))
        scan_duration = data.timestamps[-1] - data.timestamps[0]

        bad_elevation = ConstantElevationScans.get_antennas_with_non_constant_elevation(
            data=data, threshold=self.elevation_antenna_standard_deviation_threshold
        )

        # create no straggler list
        straggler_list_indexes = [
            int(data._antenna_name_list.index(ii)) for ii in self.straggler_list
        ]
        no_straggler_indexes = [int(ii) for ii in range(len(data._antenna_name_list))]
        for jj in straggler_list_indexes:
            no_straggler_indexes.remove(jj)

        sunset_start, sunrise_end, sunrise_end_diff, start_sunset_diff = (
            time_analysis.time_difference_to_sunset_sunrise(
                obs_start=datetime.utcfromtimestamp(float(data.original_timestamps[0])),
                obs_end=datetime.utcfromtimestamp(float(data.original_timestamps[-1])),
            )
        )

        num_dish = len(data.all_antennas)
        num_strangger = len(self.straggler_list)
        elevation_mean = np.median(data.elevation.array[:, :, no_straggler_indexes])

<<<<<<< HEAD
        bad_elevation_num = len(bad_elevation)

        ################  implement the mask from SARAO  for ra,dec,and azimuth statistics  #################
        data.load_visibility_flags_weights(polars="auto")
        initial_flags = data.flags.combine(threshold=1)
        radec_flag = np.median(initial_flags.array, axis=1)
        mask_ant = np.ma.zeros(
            (len(data.timestamps.array.squeeze()), len(data.antennas)), dtype="bool"
        )
        for i_ant, ant in enumerate(data.antennas):
            i_receiver_list = [
                i
                for i, receiver in enumerate(data.receivers)
                if receiver.antenna_name == ant.name
            ]
            # Sum flags across receivers (broadcasted sum of booleans is like OR)
            mask_ant[:, i_ant] = np.any(radec_flag[:, i_receiver_list], axis=1)
        ra = np.ma.masked_array(data.right_ascension.array, mask=mask_ant)
        dec = np.ma.masked_array(data.declination.array, mask=mask_ant)
        azimuth = np.ma.masked_array(data.azimuth.array, mask=mask_ant)
=======
        num_bad_el = len(bad_elevation)

        # TODO: How to exclude bad antennas without loading the flags, so it does not
        # load the full data?
        ra = data.right_ascension.array
        dec = data.declination.array
        azimuth = data.azimuth.array
>>>>>>> c5d5cb91

        azimuth_min = np.ma.min(
            np.ma.median(azimuth[:, :, no_straggler_indexes], axis=-1)
        )
        azimuth_max = np.ma.max(
            np.ma.median(azimuth[:, :, no_straggler_indexes], axis=-1)
        )
        dec_min = np.ma.min(np.ma.median(dec[:, :, no_straggler_indexes], axis=-1))
        dec_max = np.ma.max(np.ma.median(dec[:, :, no_straggler_indexes], axis=-1))
        dec_mean = np.ma.mean(np.ma.median(dec[:, :, no_straggler_indexes], axis=-1))
        ra_min = np.ma.min(np.ma.median(ra[:, :, no_straggler_indexes], axis=-1))
        ra_max = np.ma.max(np.ma.median(ra[:, :, no_straggler_indexes], axis=-1))
        ra_mean = np.ma.mean(np.ma.median(ra[:, :, no_straggler_indexes], axis=-1))

        targets = []
        pattern = r"Initiating.*?target '([\w\d._+-]+)'"
        for line in data.obs_script_log:
            match = re.search(pattern, line)
            if match:
                targets.append(match.group(1))

        cleaned_targets = self.remove_consecutive_duplicates(targets)

        header = (
            "block number | Description | observation start date/time (UTC) | "
            "observation duration (minutes) | scan start date/time | scan duration (minutes) | "
<<<<<<< HEAD
            "obs. start - nearest sunset (minutes) | nearest sunrise - obs. end (minutes) | "
            "num of dishes used (after stragglers are removed) | num of dishes with bad elevation (including stragglers) | elevation mean | "
=======
            "obs. start - nearest sunset (minutes) | nearest sunrise - obs. end (minutes) | dishes used | "
            "stragglers | dishes with bad elevation | elevation mean | "
>>>>>>> c5d5cb91
            "azimuth min | azimuth max | declination min | declination max | ra min | ra max | ra mean | dec mean | targets observed"
        )

        formatted_output = (
            f"{block_num} | {description} | {observation_start} | {observation_duration/60.:.4f} | "
            f"{scan_start} | {scan_duration/60.:.4f} | {(start_sunset_diff/60.):.4f} | "
<<<<<<< HEAD
            f"{(sunrise_end_diff/60.):.4f} | {dishnum_used} | {bad_elevation_num} | {elevation_mean:.4f} | "
=======
            f"{(sunrise_end_diff/60.):.4f} | {num_dish} | {num_strangger} | {num_bad_el} | {elevation_mean:.4f} | "
>>>>>>> c5d5cb91
            f"{azimuth_min:.4f} | {azimuth_max:.4f} | {dec_min:.4f} | {dec_max:.4f} | {ra_min:.4f} | "
            f"{ra_max:.4f} | {ra_mean:.4f} | {dec_mean:.4f} | {cleaned_targets}"
        )

        with open(output_path + "/formatted_output.txt", "w") as file:
            file.write(header + "\n")
            file.write(formatted_output)<|MERGE_RESOLUTION|>--- conflicted
+++ resolved
@@ -15,7 +15,6 @@
 from museek.util.report_writer import ReportWriter
 from museek.util.time_analysis import TimeAnalysis
 import re
-
 
 
 class SanityCheckObservationPlugin(AbstractPlugin):
@@ -154,11 +153,7 @@
             description=description, plot_name=plot_name
         )
 
-<<<<<<< HEAD
-    def remove_consecutive_duplicates(self, lst: str):
-=======
     def remove_consecutive_duplicates(self, lst: List[str]):
->>>>>>> c5d5cb91
         """remove consecutive duplicate entries from the list while preserving the original order."""
         if not lst:
             return []
@@ -462,28 +457,6 @@
         num_strangger = len(self.straggler_list)
         elevation_mean = np.median(data.elevation.array[:, :, no_straggler_indexes])
 
-<<<<<<< HEAD
-        bad_elevation_num = len(bad_elevation)
-
-        ################  implement the mask from SARAO  for ra,dec,and azimuth statistics  #################
-        data.load_visibility_flags_weights(polars="auto")
-        initial_flags = data.flags.combine(threshold=1)
-        radec_flag = np.median(initial_flags.array, axis=1)
-        mask_ant = np.ma.zeros(
-            (len(data.timestamps.array.squeeze()), len(data.antennas)), dtype="bool"
-        )
-        for i_ant, ant in enumerate(data.antennas):
-            i_receiver_list = [
-                i
-                for i, receiver in enumerate(data.receivers)
-                if receiver.antenna_name == ant.name
-            ]
-            # Sum flags across receivers (broadcasted sum of booleans is like OR)
-            mask_ant[:, i_ant] = np.any(radec_flag[:, i_receiver_list], axis=1)
-        ra = np.ma.masked_array(data.right_ascension.array, mask=mask_ant)
-        dec = np.ma.masked_array(data.declination.array, mask=mask_ant)
-        azimuth = np.ma.masked_array(data.azimuth.array, mask=mask_ant)
-=======
         num_bad_el = len(bad_elevation)
 
         # TODO: How to exclude bad antennas without loading the flags, so it does not
@@ -491,7 +464,6 @@
         ra = data.right_ascension.array
         dec = data.declination.array
         azimuth = data.azimuth.array
->>>>>>> c5d5cb91
 
         azimuth_min = np.ma.min(
             np.ma.median(azimuth[:, :, no_straggler_indexes], axis=-1)
@@ -518,24 +490,15 @@
         header = (
             "block number | Description | observation start date/time (UTC) | "
             "observation duration (minutes) | scan start date/time | scan duration (minutes) | "
-<<<<<<< HEAD
-            "obs. start - nearest sunset (minutes) | nearest sunrise - obs. end (minutes) | "
-            "num of dishes used (after stragglers are removed) | num of dishes with bad elevation (including stragglers) | elevation mean | "
-=======
             "obs. start - nearest sunset (minutes) | nearest sunrise - obs. end (minutes) | dishes used | "
             "stragglers | dishes with bad elevation | elevation mean | "
->>>>>>> c5d5cb91
             "azimuth min | azimuth max | declination min | declination max | ra min | ra max | ra mean | dec mean | targets observed"
         )
 
         formatted_output = (
             f"{block_num} | {description} | {observation_start} | {observation_duration/60.:.4f} | "
             f"{scan_start} | {scan_duration/60.:.4f} | {(start_sunset_diff/60.):.4f} | "
-<<<<<<< HEAD
-            f"{(sunrise_end_diff/60.):.4f} | {dishnum_used} | {bad_elevation_num} | {elevation_mean:.4f} | "
-=======
             f"{(sunrise_end_diff/60.):.4f} | {num_dish} | {num_strangger} | {num_bad_el} | {elevation_mean:.4f} | "
->>>>>>> c5d5cb91
             f"{azimuth_min:.4f} | {azimuth_max:.4f} | {dec_min:.4f} | {dec_max:.4f} | {ra_min:.4f} | "
             f"{ra_max:.4f} | {ra_mean:.4f} | {dec_mean:.4f} | {cleaned_targets}"
         )
