import os
<<<<<<< HEAD
from definitions import ROOT_DIR
=======
from datetime import datetime

from museek.definitions import ROOT_DIR
>>>>>>> c5d5cb91
from ivory.plugin.abstract_plugin import AbstractPlugin
from ivory.utils.result import Result
from museek.enums.result_enum import ResultEnum
from museek.receiver import Receiver
from museek.time_ordered_data import TimeOrderedData
from museek.util.report_writer import ReportWriter
from museek.util.tools import flag_percent_recv, git_version_info
import datetime


class InPlugin(AbstractPlugin):
    """Plugin to load data and to set output paths."""

    def __init__(
        self,
        block_name: str,
        receiver_list: list[str] | None,
        token: str | None,
        data_folder: str | None,
        force_load_auto_from_correlator_data: bool,
        force_load_cross_from_correlator_data: bool,
        do_save_visibility_to_disc: bool,
        do_store_context: bool,
        context_folder: str | None,
    ):
        """
        Initialise the plugin.
        :param block_name: the name of the block, usually an integer timestamp as string
        :param receiver_list: the list of receivers to consider, if `None`, all available receivers are used
        :param token: token to access the SARAO archive
        :param data_folder: if `token` is `None`, data will be loaded from a local `data_folder`
        :param force_load_auto_from_correlator_data: if this is `True` the cache files are ignored
        :param force_load_cross_from_correlator_data: if this is `True` the cache files are ignored
        :param do_save_visibility_to_disc: if `True` the visibilities, flags and weights are stored to disc as cache
        :param do_store_context: if `True` the context is stored to disc after finishing the plugin
                                 if `True` it is recommended to also have `do_save_visibility_to_disc` set to `True`
        :param context_folder: the context is stored to this directory after finishing the plugin, if `None`, a
                                  default directory is chosen
        """
        super().__init__()
        self.block_name = block_name
        self.receiver_list = receiver_list
        self.token = token
        self.data_folder = data_folder
        self.force_load_auto_from_correlator_data = force_load_auto_from_correlator_data
        self.force_load_cross_from_correlator_data = (
            force_load_cross_from_correlator_data
        )
        self.do_save_visibility_to_disc = do_save_visibility_to_disc
        self.do_store_context = do_store_context
        self.report_file_name = "flag_report.md"

        self.context_folder = context_folder
        if self.context_folder is None:
            self.context_folder = os.path.join(ROOT_DIR, "results/")
        # self.check_context_folder_exists()

    def set_requirements(self):
        """First plugin, no requirements."""
        pass

    def run(self):
        """
        Loads the complete data and the scanning part as `TimeOrderedData` and sets it as a result.
        Depending on the config, will store the context to hard disc with visibility loaded.
        """
        receivers = None
        if self.receiver_list is not None:
            receivers = [
                Receiver.from_string(receiver_string=receiver)
                for receiver in self.receiver_list
            ]
        data = TimeOrderedData(
            token=self.token,
            data_folder=self.data_folder,
            block_name=self.block_name,
            receivers=receivers,
            force_load_auto_from_correlator_data=self.force_load_auto_from_correlator_data,
            force_load_cross_from_correlator_data=self.force_load_cross_from_correlator_data,
            do_create_cache=self.do_save_visibility_to_disc,
        )

        # observation date from file name
        observation_date = datetime.datetime.fromtimestamp(int(data.name.split("_")[0]))
        context_directory = os.path.join(self.context_folder, f"{self.block_name}/")
        os.makedirs(context_directory, exist_ok=True)

        flag_report_writer = ReportWriter(
            output_path=context_directory,
            report_name=self.report_file_name,
            data_name=self.block_name,
            plugin_name=self.name,
        )

        flag_name_list = ["SARAO"]

        branch, commit = git_version_info()
        current_datetime = datetime.datetime.now()
        lines = [
            "...........................",
            "Running InPlugin with " + f"MuSEEK version: {branch} ({commit})",
            " Finished at " + current_datetime.strftime("%Y-%m-%d %H:%M:%S"),
        ]
        flag_report_writer.write_to_report(lines)

        context_directory = os.path.join(self.context_folder, f'{self.block_name}/')
        os.makedirs(context_directory, exist_ok=True)

        if self.do_store_context:

<<<<<<< HEAD
            # to create cache file
            data.load_visibility_flags_weights(polars="auto")
            data.delete_visibility_flags_weights(polars="auto")
=======
            context_file_name = 'in_plugin.pickle'
>>>>>>> c5d5cb91

            context_file_name = "in_plugin.pickle"
            self.store_context_to_disc(
                context_file_name=context_file_name, context_directory=context_directory
            )

        self.set_result(
            result=Result(
                location=ResultEnum.FLAG_REPORT_WRITER,
                result=flag_report_writer,
                allow_overwrite=True,
            )
        )
        self.set_result(result=Result(location=ResultEnum.DATA, result=data))
        self.set_result(result=Result(location=ResultEnum.RECEIVERS, result=receivers))
<<<<<<< HEAD
        self.set_result(
            result=Result(location=ResultEnum.OBSERVATION_DATE, result=observation_date)
        )
        self.set_result(
            result=Result(location=ResultEnum.BLOCK_NAME, result=self.block_name)
        )
        self.set_result(
            result=Result(location=ResultEnum.OUTPUT_PATH, result=context_directory)
        )
        self.set_result(
            result=Result(location=ResultEnum.FLAG_NAME_LIST, result=flag_name_list)
        )
=======
        self.set_result(result=Result(location=ResultEnum.OBSERVATION_DATE, result=observation_date))
        self.set_result(result=Result(location=ResultEnum.BLOCK_NAME, result=self.block_name))
        self.set_result(result=Result(location=ResultEnum.OUTPUT_PATH, result=context_directory))
>>>>>>> c5d5cb91

    def check_context_folder_exists(self):
        """Raises a `ValueError` if `self.context_folder` does not exist."""
        if not os.path.exists(self.context_folder):
            raise ValueError(
                f"The output folder does not exists: {self.context_folder}"
            )<|MERGE_RESOLUTION|>--- conflicted
+++ resolved
@@ -1,11 +1,7 @@
 import os
-<<<<<<< HEAD
-from definitions import ROOT_DIR
-=======
 from datetime import datetime
 
 from museek.definitions import ROOT_DIR
->>>>>>> c5d5cb91
 from ivory.plugin.abstract_plugin import AbstractPlugin
 from ivory.utils.result import Result
 from museek.enums.result_enum import ResultEnum
@@ -13,7 +9,6 @@
 from museek.time_ordered_data import TimeOrderedData
 from museek.util.report_writer import ReportWriter
 from museek.util.tools import flag_percent_recv, git_version_info
-import datetime
 
 
 class InPlugin(AbstractPlugin):
@@ -89,7 +84,7 @@
         )
 
         # observation date from file name
-        observation_date = datetime.datetime.fromtimestamp(int(data.name.split("_")[0]))
+        observation_date = datetime.fromtimestamp(int(data.name.split("_")[0]))
         context_directory = os.path.join(self.context_folder, f"{self.block_name}/")
         os.makedirs(context_directory, exist_ok=True)
 
@@ -103,7 +98,7 @@
         flag_name_list = ["SARAO"]
 
         branch, commit = git_version_info()
-        current_datetime = datetime.datetime.now()
+        current_datetime = datetime.now()
         lines = [
             "...........................",
             "Running InPlugin with " + f"MuSEEK version: {branch} ({commit})",
@@ -111,18 +106,11 @@
         ]
         flag_report_writer.write_to_report(lines)
 
-        context_directory = os.path.join(self.context_folder, f'{self.block_name}/')
-        os.makedirs(context_directory, exist_ok=True)
-
         if self.do_store_context:
 
-<<<<<<< HEAD
             # to create cache file
             data.load_visibility_flags_weights(polars="auto")
             data.delete_visibility_flags_weights(polars="auto")
-=======
-            context_file_name = 'in_plugin.pickle'
->>>>>>> c5d5cb91
 
             context_file_name = "in_plugin.pickle"
             self.store_context_to_disc(
@@ -138,7 +126,6 @@
         )
         self.set_result(result=Result(location=ResultEnum.DATA, result=data))
         self.set_result(result=Result(location=ResultEnum.RECEIVERS, result=receivers))
-<<<<<<< HEAD
         self.set_result(
             result=Result(location=ResultEnum.OBSERVATION_DATE, result=observation_date)
         )
@@ -151,11 +138,6 @@
         self.set_result(
             result=Result(location=ResultEnum.FLAG_NAME_LIST, result=flag_name_list)
         )
-=======
-        self.set_result(result=Result(location=ResultEnum.OBSERVATION_DATE, result=observation_date))
-        self.set_result(result=Result(location=ResultEnum.BLOCK_NAME, result=self.block_name))
-        self.set_result(result=Result(location=ResultEnum.OUTPUT_PATH, result=context_directory))
->>>>>>> c5d5cb91
 
     def check_context_folder_exists(self):
         """Raises a `ValueError` if `self.context_folder` does not exist."""
