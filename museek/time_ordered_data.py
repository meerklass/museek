import os
from copy import copy
from datetime import datetime
from typing import Optional, NamedTuple, Any

import katdal
import numpy as np
from katdal import DataSet
from katdal.lazy_indexer import DaskLazyIndexer
from katpoint import Target, Antenna

from definitions import ROOT_DIR
from museek.data_element import DataElement
from museek.enum.scan_state_enum import ScanStateEnum
from museek.factory.data_element_factory import AbstractDataElementFactory, DataElementFactory
from museek.flag_element import FlagElement
from museek.receiver import Receiver
from museek.util.clustering import Clustering


class ScanTuple(NamedTuple):
    """
    A `NamedTuple` to hold a given scan's dump indices, the state as `ScanStateEnum` and
    the scan index and the `Target` object.
    The definitions relate to `KatDal`.
    """
    dumps: list[int]
    state: ScanStateEnum
    index: int
    target: Target


class TimeOrderedData:
    """
    Class for handling time ordered data coming from `katdal`.
    """

    def __init__(self,
                 block_name: str,
                 receivers: list[Receiver],
                 token: Optional[str],
                 data_folder: Optional[str],
                 scan_state: ScanStateEnum | None = None,
                 force_load_from_correlator_data: bool = False,
                 do_create_cache: bool = True):
        """
        Initialise
        :param block_name: name of the observation block
        :param receivers: list of receivers to load the data of
        :param token: to access the data, usage of `token` is prioritized over `data_folder`
        :param data_folder: folder where data is stored
        :param scan_state: optional `ScanStateEnum` defining the scan state name. If it is given, only timestamps for
                           that scan state are loaded.
        :param force_load_from_correlator_data: if `True` ignores local cache files of visibility, flag or weights
        :param do_create_cache: if `True` a cache file of visibility, flag and weight data is created if it is not
                                already present
        """
        # these can consume a lot of memory, so they are only loaded when needed
        self.visibility: DataElement | None = None
        self.flags: FlagElement | None = None
        self.weights: DataElement | None = None

        self._block_name = block_name
        self._token = token
        self._data_folder = data_folder
        if self._token is None and self._data_folder is None:
            raise ValueError('Either `token` or `data_folder` must be given and not `None`!')

        # to be able to load the katdal data again if needed
        self._katdal_open_argument: Optional[str] = None

        self._force_load_from_correlator_data = force_load_from_correlator_data
        self._do_save_to_disc = do_create_cache

        data = self._get_data()
        self.receivers = self._get_receivers(receivers=receivers, data=data)
        self.correlator_products = self._get_correlator_products()
        self.all_antennas = data.ants
        self._select(data=data)
        self._data_str = str(data)
        self._cache_file_name = f'{data.name}_auto_visibility_flags_weights.npz'

        self.obs_script_log = data.obs_script_log
        self.shape = data.shape
        self.name = data.name
        self.dump_period = data.dump_period
        self.antennas = data.ants
        self._antenna_name_list = [antenna.name for antenna in self.antennas]

        self.scan_state: ScanStateEnum | None = None
        self._element_factory: AbstractDataElementFactory | None = None

        self.timestamps: DataElement | None = None
        self.original_timestamps: DataElement | None = None
        self.timestamp_dates: DataElement | None = None
        self.frequencies: DataElement | None = None
        # sky coordinates
        self.azimuth: DataElement | None = None
        self.elevation: DataElement | None = None
        self.declination: DataElement | None = None
        self.right_ascension: DataElement | None = None

        # climate
        self.temperature: DataElement | None = None
        self.humidity: DataElement | None = None
        self.pressure: DataElement | None = None

        self._scan_tuple_list = self._get_scan_tuple_list(data=data)
        self.set_data_elements(data=data, scan_state=scan_state)

        self.gain_solution: DataElement | None = None

    def __str__(self):
        """ Returns the same `str` as `katdal`. """
        return self._data_str

    def set_data_elements(self, scan_state: ScanStateEnum | None, data: DataSet | None = None):
        """
        Initialises all `DataElement`s for `scan_state` using the element factory. Sets the elements as attributes.
        :param scan_state: the scan state as a `ScanStateEnum`, this is set as an attribute to `self`
        :param data: a `DataSet` object from `katdal`, can be `None`
        """
        if data is None:
            data = self._get_data()
            self._select(data=data)
        self.scan_state = scan_state
        self._element_factory = self._get_data_element_factory()

        self.timestamps = self._element_factory.create(array=data.timestamps[:, np.newaxis, np.newaxis])
        if self.original_timestamps is None:
            self.original_timestamps = copy(self.timestamps)
        self.timestamp_dates = self._element_factory.create(
            array=np.asarray([datetime.fromtimestamp(stamp) for stamp in data.timestamps])[:, np.newaxis, np.newaxis]
        )
        self.frequencies = self._element_factory.create(array=data.freqs[np.newaxis, :, np.newaxis])

        # sky coordinates
        self.azimuth = self._element_factory.create(array=data.az[:, np.newaxis, :])
        self.elevation = self._element_factory.create(array=data.el[:, np.newaxis, :])
        self.declination = self._element_factory.create(array=data.dec[:, np.newaxis, :])
        self.right_ascension = self._element_factory.create(
<<<<<<< HEAD
            array=self._convert_right_ascension(right_ascension=data.ra)[:, np.newaxis, :]
=======
            array=self._coherent_right_ascension(right_ascension=data.ra)[:, np.newaxis, :]
>>>>>>> 6e9af59d
        )

        # climate
        self.temperature = self._element_factory.create(array=data.temperature[:, np.newaxis, np.newaxis])
        self.humidity = self._element_factory.create(array=data.humidity[:, np.newaxis, np.newaxis])
        self.pressure = self._element_factory.create(array=data.pressure[:, np.newaxis, np.newaxis])

    def load_visibility_flags_weights(self):
        """ Load visibility, flag and weights and set them as attributes to `self`. """
        if self.flags is not None and self.weights is not None and self.visibility is not None:
            print('Visibility, flag and weight data is already loaded.')
            return
        visibility, flags, weights = self._visibility_flags_weights()
        self.visibility = self._element_factory.create(array=visibility)
        if self.flags is not None:
            print('Overwriting existing flags.')
        self.flags = FlagElement(flags=[self._element_factory.create(array=flags)])
        if self.weights is not None:
            print('Overwriting existing weights.')
        self.weights = self._element_factory.create(array=weights)

    def delete_visibility_flags_weights(self):
        """ Delete large arrays from memory, i.e. replace them with `None`. """
        self.visibility = None
        self.flags = None
        self.weights = None

    def antenna(self, receiver) -> Antenna:
        """ Returns the `Antenna` object belonging to `receiver`. """
        return self.antennas[self._antenna_name_list.index(receiver.antenna_name)]

    def antenna_index_of_receiver(self, receiver) -> int | None:
        """ Returns the index of the `Antenna` belonging to `receiver`. Returns `None` if it is not found. """
        try:
            return self.antennas.index(self.antenna(receiver=receiver))
        except ValueError:
            return

    def set_gain_solution(self, gain_solution_array: np.ndarray, gain_solution_mask_array: np.ndarray):
        """ Sets the gain solution with data `gain_solution_array` and mask `gain_solution_mask_array`. """
        self.gain_solution = self._element_factory.create(array=gain_solution_array)
        self.flags.add_flag(flag=self._element_factory.create(array=gain_solution_mask_array))

    def corrected_visibility(self) -> DataElement | None:
        """ Returns the gain-corrected visibility data. """
        if self.gain_solution is None:
            print('Gain solution not available.')
            return
        return self.visibility / self.gain_solution

    def _get_data(self) -> DataSet:
        """
        Loads and returns the data from `katdal` for `self._block_name` using either `self._token`
        or if it is `None`, the `self._data_folder`.
        """
        if self._token is not None:
            katdal_open_argument = f'https://archive-gw-1.kat.ac.za/' \
                                   f'{self._block_name}/{self._block_name}_sdp_l0.full.rdb?token={self._token}'
        else:
            katdal_open_argument = os.path.join(
                self._data_folder,
                f'{self._block_name}/{self._block_name}/{self._block_name}_sdp_l0.full.rdb'
            )
        self._katdal_open_argument = katdal_open_argument
        return katdal.open(self._katdal_open_argument)

    def _dumps_of_scan_state(self) -> list[int] | None:
        """
        Returns the dump indices that belong to `self.scan_sate`. If the scan state is `None`, `None` is returned.
        """
        if self.scan_state is None:
            return
        result = []
        for scan_tuple in self._scan_tuple_list:
            if scan_tuple.state == self.scan_state:
                result.extend(scan_tuple.dumps)
        return result

    def _dumps(self) -> list[int]:
        return self._dumps_of_scan_state()

    def _get_data_element_factory(self) -> AbstractDataElementFactory:
        """
        Returns the `DataElementFactory` taken from `self.scan_state`. If `self.scan_state` is None,
        a default factory instance is returned.
        """
        if self.scan_state is None:
            return DataElementFactory()
        return self.scan_state.factory(scan_dumps=self._dumps())

    def _visibility_flags_weights(self, data: DataSet | None = None) -> tuple[np.ndarray, np.ndarray, np.ndarray]:
        """
        Returns a tuple of visibility, flags and weights as `np.ndarray`s.
        It first looks for a cache file containing these. If that file is unavailabe, incomplete or
        if `self._force_load_from_correlator_data` is `True`, the cache file is created again.
        :param data: optional `katdal` `DataSet`, defaults to `None`
        :return: a tuple of visibility, flags and weights as `np.ndarray` each
        """
        cache_file_directory = os.path.join(ROOT_DIR, 'cache')
        os.makedirs(cache_file_directory, exist_ok=True)
        cache_file = os.path.join(cache_file_directory, self._cache_file_name)
        if not os.path.exists(cache_file) or self._force_load_from_correlator_data:
            if data is None:
                data = katdal.open(self._katdal_open_argument)
                self._select(data=data)
            visibility, flags, weights = self._load_autocorrelation_visibility(data=data)
            if self._do_save_to_disc:
                print(f'Creating cache file for {self.name}...')
                np.savez_compressed(cache_file,
                                    visibility=visibility,
                                    flags=flags,
                                    weights=weights,
                                    correlator_products=data.corr_products)
        else:
            print(f'Loading visibility, flags and weights for {self.name} from cache file...')
            data_from_cache = np.load(cache_file)
            correlator_products = data_from_cache['correlator_products']
            try:  # if this fails it means that the cache file does not contain the correlator products
                correlator_products_indices = self._correlator_products_indices(
                    all_correlator_products=correlator_products
                )
            except ValueError:
                self._force_load_from_correlator_data = True
                self._do_save_to_disc = True
                return self._visibility_flags_weights(data=data)
            visibility = data_from_cache['visibility'][:, :, correlator_products_indices]
            flags = data_from_cache['flags'][:, :, correlator_products_indices]
            weights = data_from_cache['weights'][:, :, correlator_products_indices]
        return visibility.real, flags, weights

    def _load_autocorrelation_visibility(self, data: DataSet) -> tuple[np.ndarray, np.ndarray, np.ndarray]:
        """
        Loads the visibility, flags and weights from katdal lazy indexer.
        Note: this consumes a lot of memory depending on the selection of `data`.
        :param data: a `katdal` `DataSet`
        :return: a tuple of visibility, flags and weights as `np.ndarray` each
        """
        visibility = np.zeros(shape=self.shape, dtype=complex)
        flags = np.zeros(shape=self.shape, dtype=bool)
        weights = np.zeros(shape=self.shape, dtype=float)
        DaskLazyIndexer.get(arrays=[data.vis, data.flags, data.weights],
                            keep=...,
                            out=[visibility, flags, weights])
        return visibility, flags, weights

    def _correlator_products_indices(self, all_correlator_products: np.ndarray) -> Any:
        """
        Returns the indices belonging to the autocorrelation of the input receivers
        relative to `all_correlator_products`.
        """
        result = [np.where(np.prod(all_correlator_products == correlator_product, axis=1))[0]
                  for correlator_product in self.correlator_products]
        result = np.asarray(result, dtype=object)
        if len(result) != len(self.correlator_products) or len(result.shape) != 2 or result.shape[1] == 0:
            raise ValueError('Input `all_correlator_products` must contain all receivers.')
        result = np.atleast_1d(np.squeeze(result)).tolist()
        return result

    def _get_correlator_products(self) -> list[list[str, str]]:
        """
        Returns a `list` containing a `list` with the same element twice, namely the `receiver` name,
        for each `receiver` in `self.receivers`.
        """
        return [[str(receiver)] * 2 for receiver in self.receivers]

    def _select(self, data: DataSet):
        """ Run `data._select()` on the correlator products in `self`. """
        data.select(corrprods=self._correlator_products_indices(all_correlator_products=data.corr_products))

    @staticmethod
    def _get_receivers(receivers: list[Receiver] | None, data: DataSet) -> list[Receiver]:
        """ Returns `receivers` unmodified if it is not `None`, otherwise it returns all receivers in `data`. """
        if receivers is not None:
            return receivers
        all_receiver_names = np.unique(data.corr_products.flatten())
        return [Receiver.from_string(receiver_string=name) for name in all_receiver_names]

    @staticmethod
    def _get_scan_tuple_list(data: DataSet) -> list[ScanTuple]:
        """ Returns a `list` containing all `ScanTuple`s for `data`. """
        scan_tuple_list: list[ScanTuple] = []
        for index, state, target in data.scans():
            scan_tuple = ScanTuple(dumps=data.dumps, state=ScanStateEnum.get_enum(state), index=index, target=target)
            scan_tuple_list.append(scan_tuple)
        return scan_tuple_list

<<<<<<< HEAD
    @staticmethod
    def _convert_right_ascension(right_ascension: np.ndarray) -> np.ndarray:
=======
    def _coherent_right_ascension(self, right_ascension: np.ndarray) -> np.ndarray:
        """
        Checks if the elements in `right_ascension` are coherent and if yes returns them as is. If not, elements
        at and above 180 degrees are shifted with `self._shift_right_ascension()`.
        """
        for right_ascension_per_dish in right_ascension.T:
            _, cluster_centres = Clustering().split_clusters(feature_vector=right_ascension_per_dish, n_clusters=2)
            if (abs(cluster_centres[1] - cluster_centres[0]) > 180).any():
                return self._shift_right_ascension(right_ascension=right_ascension)
        return right_ascension

    @staticmethod
    def _shift_right_ascension(right_ascension: np.ndarray) -> np.ndarray:
        """ Subtracts 360 from all entries in `right_ascension` that are 180 or higher an returns the result. """
>>>>>>> 6e9af59d
        return np.asarray([[timestamp_ra if timestamp_ra < 180 else timestamp_ra - 360
                            for timestamp_ra in dish_ra]
                           for dish_ra in right_ascension])<|MERGE_RESOLUTION|>--- conflicted
+++ resolved
@@ -139,11 +139,7 @@
         self.elevation = self._element_factory.create(array=data.el[:, np.newaxis, :])
         self.declination = self._element_factory.create(array=data.dec[:, np.newaxis, :])
         self.right_ascension = self._element_factory.create(
-<<<<<<< HEAD
-            array=self._convert_right_ascension(right_ascension=data.ra)[:, np.newaxis, :]
-=======
             array=self._coherent_right_ascension(right_ascension=data.ra)[:, np.newaxis, :]
->>>>>>> 6e9af59d
         )
 
         # climate
@@ -330,10 +326,6 @@
             scan_tuple_list.append(scan_tuple)
         return scan_tuple_list
 
-<<<<<<< HEAD
-    @staticmethod
-    def _convert_right_ascension(right_ascension: np.ndarray) -> np.ndarray:
-=======
     def _coherent_right_ascension(self, right_ascension: np.ndarray) -> np.ndarray:
         """
         Checks if the elements in `right_ascension` are coherent and if yes returns them as is. If not, elements
@@ -348,7 +340,6 @@
     @staticmethod
     def _shift_right_ascension(right_ascension: np.ndarray) -> np.ndarray:
         """ Subtracts 360 from all entries in `right_ascension` that are 180 or higher an returns the result. """
->>>>>>> 6e9af59d
         return np.asarray([[timestamp_ra if timestamp_ra < 180 else timestamp_ra - 360
                             for timestamp_ra in dish_ra]
                            for dish_ra in right_ascension])