import os

ROOT_DIR = os.path.dirname(os.path.abspath(__file__))  # This is your Project Root
KILO = 1e3
MEGA = 1e6
<<<<<<< HEAD
GIGA = 1e9
=======
GIGA = 1e9

SPEED_OF_LIGHT = 3e8  # m/s
>>>>>>> a5cd42f6
<|MERGE_RESOLUTION|>--- conflicted
+++ resolved
@@ -3,10 +3,6 @@
 ROOT_DIR = os.path.dirname(os.path.abspath(__file__))  # This is your Project Root
 KILO = 1e3
 MEGA = 1e6
-<<<<<<< HEAD
-GIGA = 1e9
-=======
 GIGA = 1e9
 
-SPEED_OF_LIGHT = 3e8  # m/s
->>>>>>> a5cd42f6
+SPEED_OF_LIGHT = 3e8  # m/s